--- conflicted
+++ resolved
@@ -1,10 +1,6 @@
 import fnmatch
 import json
-<<<<<<< HEAD
 from pathlib import Path
-import torch
-=======
->>>>>>> 3ad3b8de
 
 import datasets
 import torch
@@ -218,15 +214,7 @@
             else:
                 results[task], extras[task] = evaluator.evaluate(task)
 
-<<<<<<< HEAD
     results["config"] = vars(args)
-=======
-    results["config"] = {
-        "model": args.model,
-        "temperature": args.temperature,
-        "n_samples": args.n_samples,
-    }
->>>>>>> 3ad3b8de
     if not args.generation_only:
         dumped = json.dumps(results, indent=2)
         if accelerator.is_main_process:
