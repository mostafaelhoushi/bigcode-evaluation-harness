--- conflicted
+++ resolved
@@ -4,13 +4,8 @@
 from . import (apps, codexglue_code_to_text, codexglue_text_to_text, conala,
                concode, ds1000, gsm, humaneval, humanevalplus, humanevalpack,
                instruct_humaneval, instruct_wizard_humaneval, mbpp, mbppplus,
-<<<<<<< HEAD
-               multiple, parity, python_bugs, quixbugs, recode, santacoder_fim, 
-               mercury)
-=======
                multiple, parity, python_bugs, quixbugs, recode, santacoder_fim,
-               studenteval)
->>>>>>> 84b96da3
+               studenteval, mercury)
 
 TASK_REGISTRY = {
     **apps.create_all_tasks(),
@@ -34,11 +29,8 @@
     **instruct_humaneval.create_all_tasks(),
     **recode.create_all_tasks(),
     **santacoder_fim.create_all_tasks(),
-<<<<<<< HEAD
+    "studenteval": studenteval.StudentEval,
     "mercury": mercury.Mercury,
-=======
-    "studenteval": studenteval.StudentEval,
->>>>>>> 84b96da3
 }
 
 ALL_TASKS = sorted(list(TASK_REGISTRY))
